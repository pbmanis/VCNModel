#!/usr/bin/env python
from __future__ import print_function

"""
Spike time tiling calculation, from:
Cutts, C.S. and Eglen, S.J., "Detecting Pairwise Correlations in Spike Trains: An Objective Comparison of Methods and Application to the Study of Retinal Waves", The Journal of Neuroscience, October 22, 2014, 34(43):14288-14303

Implementation by P.B. Manis, Ph.D., UNC Chapel Hill
November, 2017

"""

import numpy as np
import matplotlib.pyplot as mpl
from numba import jit

@jit(nopython=True, cache=True,)
def nb_tiletimes(time, st, rate, itile):
    npts = time.shape[0]
    tiles = np.zeros(npts)
#    itile = int(self.tilewindow/rate)
    for i in range(len(st)):
        ix0 = int(st[i]/rate)-itile
        if ix0 < 0:
            ix0 = 0
        ix1 = int(st[i]/rate)+itile
        if ix1 > len(tiles):
            ix1 = len(tiles)
        tiles[ix0:ix1] = 1
    ta = np.sum(tiles)/npts
    return ta, tiles

class STTC():
    def __init__(self, seed=0):
        np.random.seed(0)
        
        #self.set_spikes(time, rate, st1, st2, dt)
    
    def set_spikes(self, rate, st1, st2, tilewindow):
        self.tilewindow = tilewindow
        self.sample_rate = rate
        self.st1 = st1
        self.st2 = st2
        npts = np.max([np.max(st1), np.max(st2)]) + self.tilewindow*2
        npts = int(npts/self.sample_rate)
        print('npts: ', npts)
        self.time = np.arange(npts)*self.sample_rate
    
    def calc_sttc(self, tw=None):
        
        if tw is None:
            tw = self.tilewindow
        else:
            self.tilewindow = tw
        st1 = np.sort(self.st1)
        st2 = np.sort(self.st2)
        ta, tatiles = self.tiletimes(self.time, self.sample_rate, st1)
        tb, tbtiles = self.tiletimes(self.time, self.sample_rate, st2)
        pa = self.proportion(st1, tbtiles)
        pb = self.proportion(st2, tatiles)
#        print('pa, pb: ', pa, pb)
        sttc = 0.5*(((pa-tb)/(1-pa*tb)) + ((pb-ta)/(1-pb*ta)))
        self.tatiles = tatiles
        self.tbtiles = tbtiles
        return sttc
    
    def tiletimes(self, time, rate, st):
        """
        Compute the total time tiled in spike train st
        """
        itile = int(self.tilewindow/rate)
        #ta, tiles = nb_tiletimes(time, st, rate, itile)  # not faster with numba... 
        ta = 0.
        tiles = np.zeros(time.shape[0])

        for i in range(len(st)):
            ix0 = int(st[i]/rate)-itile
            if ix0 < 0:
                ix0 = 0
            ix1 = int(st[i]/rate)+itile
            if ix1 > len(tiles):
                ix1 = len(tiles)
            tiles[ix0:ix1] = 1
        ta = np.sum(tiles)/len(tiles)
        return (ta, tiles)
    
    def proportion(self, st, tile):
        ist = [int(sti/self.sample_rate) for sti in st]
        p = np.sum(tile[ist])/len(st)
        return p

    def tests(self, distribution='exp', pdelete=0., independent=True, dither=0., tilewindow=1.0):
        
        assert distribution in ['exp', 'exponential', 'poisson', 'regular']
        samplerate = 0.1 # ms
        spikerate = 0.001 # firing rate
        nspikes = 100 # number of spikes to test
<<<<<<< HEAD
        if distribution in ['exp', 'exponential']:
=======
        if distribution in ['exp']:
>>>>>>> 4c6504e2
            st1 = np.random.exponential(1./spikerate, nspikes)
            st1 = np.cumsum(st1)
        elif distribution == 'regular':
            st1 = np.linspace(int(10./samplerate),
                int(9000./samplerate), int(10./samplerate))
        elif distribution == 'poisson':
            st1 = np.random.poisson(1./spikerate, nspikes)
            st1 = np.cumsum(st1)
        
        if independent:
            st2 = np.random.exponential(1./spikerate, nspikes)
            st2 = np.cumsum(st1)
        else:
            st2 = st1
        st2 = np.random.choice(st2,
                    int((1.0-pdelete)*st1.shape[0]), replace=False)
        if dither > 0:
            st2 = st2 + np.random.randn(len(st2))*dither
#        print('len st1, st2: ', len(st1), len(st2), np.max(st1), np.max(st2))
        self.set_spikes(samplerate, st1, st2, tilewindow=tilewindow)
        sttc = self.calc_sttc()
        print('# of spikes in spike train 1: {0:d}, in spike train 2: {1:d} '.format(st1.shape[0], st2.shape[0]))
        print('STTC value: {0:.3f} '.format(sttc))
        self.plot_sttc(st1, st2)
    
    def plot_sttc(self, st1, st2):
        mpl.figure()
        st1x = np.repeat(st1, 3)
        st1x[2::3] = np.NaN
        st1y = 1 + 0*st1x
        st1y[1::3] = st1y[0::3] + 0.25
        
        st2x = np.repeat(st2, 3)
        st2x[2::3] = np.NaN
        st2y = 1.2 + 0*st2x
        st2y[1::3] = st2y[0::3] + 0.25
        mpl.plot(st1x, st1y, 'b-', linewidth=1.5)
        mpl.plot(st2x, st2y, 'r-', linewidth=1.5)
        txa = np.argwhere(self.tatiles == 0.)
        txb = np.argwhere(self.tbtiles == 0.0)
        ta = self.tatiles
        ta[txa] = np.nan
        tb = self.tbtiles
        tb[txb] = np.nan
        mpl.plot(self.time, ta*0.9, 'b-')
        mpl.plot(self.time, tb*0.95, 'r-')
        
        mpl.ylim([0., 2.])
        #mpl.show()
    

if __name__ == '__main__':
    
    S = STTC(seed=0)
    S.tests(distribution='regular', pdelete=0.3, independent=False, dither=2.0,
        tilewindow=2.0)
    
    
        
        
    
        
        <|MERGE_RESOLUTION|>--- conflicted
+++ resolved
@@ -95,11 +95,7 @@
         samplerate = 0.1 # ms
         spikerate = 0.001 # firing rate
         nspikes = 100 # number of spikes to test
-<<<<<<< HEAD
         if distribution in ['exp', 'exponential']:
-=======
-        if distribution in ['exp']:
->>>>>>> 4c6504e2
             st1 = np.random.exponential(1./spikerate, nspikes)
             st1 = np.cumsum(st1)
         elif distribution == 'regular':
