--- conflicted
+++ resolved
@@ -932,12 +932,6 @@
         stimInfo = result['stimInfo']
         outPath = os.path.join('VCN_Cells', self.cellID, self.simDirectory, 'AN')
         self.mkdir_p(outPath) # confirm that output path exists
-<<<<<<< HEAD
-        outfile = os.path.join(outPath, 'AN_Result_' + self.cellID + '_%s_N%03d_%03ddB_%06.1f_%2s' % (tag, stimInfo['nReps'],
-                int(stimInfo['dB']), stimInfo['F0'], stimInfo['SR']) + '.p')
-        print 'writing outFile = %s', outfile
-        f = open(outfile, 'w')
-=======
         ID = self.cellID
         if self.Params['inputPattern'] is not None:
             ID += '_%s' % self.Params['inputPattern']
@@ -949,8 +943,6 @@
         else:
             f = open(os.path.join(outPath, 'AN_Result_' + ID + '_%s_N%03d_%03ddB_%06.1f_%2s' % (tag, stimInfo['nReps'],
                 int(stimInfo['dB']), stimInfo['F0'], stimInfo['SR']) + '.p'), 'w')
-
->>>>>>> 30d2dc46
         pickle.dump(result, f)
         f.close()
         print '**** Analysis wrote output file ****\n    %s' % f        
