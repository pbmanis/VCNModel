from setuptools import setup, find_packages
import os

# Use Semantic Versioning, http://semver.org/
version_info = (0, 2, 0, '')
__version__ = '%d.%d.%d%s' % version_info


setup(name='vcnmodel',
      version=__version__,
      description='VCN SBEM Cell modeling',
      url='http://github.com/pbmanis/VCN_Model',
      author='Paul B. Manis',
      author_email='pmanis@med.unc.edu',
      license='MIT',
      packages=find_packages('vcnmodel'),
      install_requires=['matplotlib>=3.0', 'numpy>=1.1',
          ],
      zip_safe=False,
      entry_points={
          'console_scripts': [
               'model_run=vcnmodel.model_run:main',
               'allgbcivs=vcnmodel.all_gbc_ivs:main',
               'show_swc=vcnmodel.util.show_swc:main',
<<<<<<< HEAD
               'hocswcmap = vcnmodel.util.hoc_swc_sectionmap:main',
=======
>>>>>>> 15552281
               ],
      },
      classifiers = [
             "Programming Language :: Python :: 3.6+",
             "Development Status ::  Beta",
             "Environment :: Console",
             "Intended Audience :: Manis Lab",
             "License :: MIT",
             "Operating System :: OS Independent",
             "Topic :: Software Development :: Tools :: Python Modules",
             "Topic :: Computational Modeling :: Neuroscience",
             ],
    )
      <|MERGE_RESOLUTION|>--- conflicted
+++ resolved
@@ -22,10 +22,7 @@
                'model_run=vcnmodel.model_run:main',
                'allgbcivs=vcnmodel.all_gbc_ivs:main',
                'show_swc=vcnmodel.util.show_swc:main',
-<<<<<<< HEAD
                'hocswcmap = vcnmodel.util.hoc_swc_sectionmap:main',
-=======
->>>>>>> 15552281
                ],
       },
       classifiers = [
