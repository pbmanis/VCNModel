#!/usr/bin/python
"""
Run all gbc IV's as a batch


"""
from __future__ import print_function
import sys
import os
from pathlib import Path
from collections import OrderedDict
import datetime
import numpy as np
import matplotlib
matplotlib.use('Qt4Agg')
from matplotlib import rc
rc('text', usetex=True)
matplotlib.rcParams['pdf.fonttype'] = 42
matplotlib.rcParams['ps.fonttype'] = 42
import pickle
import matplotlib.pyplot as mpl
import pylibrary.PlotHelpers as PH
import model_run as mrun
from ephysanalysis import MakeClamps
from ephysanalysis import RmTauAnalysis
from ephysanalysis import SpikeAnalysis
AR = MakeClamps.MakeClamps()
SP = SpikeAnalysis.SpikeAnalysis()
RM = RmTauAnalysis.RmTauAnalysis()

plotflag = True

default_modelName = 'XM13nacncoop'
#default_modelName = 'XM13'
if len(sys.argv) > 1:
    modelName = sys.argv[1]
else:
    modelName = default_modelName

print('Model Name: {:s}'.format(modelName))
modelType = 'II'


testing = False
forcerun = True

# set up plots
l1 = 0.08
l2 = 0.55
wid = 0.38
ymargin = 0.05
numrows = 6
ht = (1. - 2*(ymargin))/numrows
yp = np.arange(0.05, numrows*ht, ht)
yp = np.flipud(yp)
# print ('yp:', yp)
lpos = [0.5, 0.95]
sizer = OrderedDict([('VCNc08', {'pos': [l1, wid, yp[0], ht], 'labelpos': lpos, 'ylabel': 'mV'}),
                    ('VCNc09',  {'pos': [l1, wid, yp[1], ht], 'labelpos': lpos, 'ylabel': 'mV'}),
                    ('VCNc11',  {'pos': [l1, wid, yp[2], ht], 'labelpos': lpos, 'ylabel': 'mV'}),
                    ('VCNc14',  {'pos': [l1, wid, yp[3], ht], 'labelpos': lpos, 'ylabel': 'mV'}),
                    ('VCNc16',  {'pos': [l1, wid, yp[4], ht], 'labelpos': lpos, 'ylabel': 'mV'}),
                    ('VCNc17',  {'pos': [l1, wid, yp[5], ht], 'labelpos': lpos, 'ylabel': 'mV'}),
                    ('VCNc18',  {'pos': [l2, wid, yp[0], ht], 'labelpos': lpos, 'ylabel': 'mV'}), 
                    ('VCNc19',  {'pos': [l2, wid, yp[1], ht], 'labelpos': lpos, 'ylabel': 'mV'}),
                    ('VCNc20',  {'pos': [l2, wid, yp[2], ht], 'labelpos': lpos, 'ylabel': 'mV'}), 
                    ('VCNc21',  {'pos': [l2, wid, yp[3], ht], 'labelpos': lpos, 'ylabel': 'mV'}),
                    ('VCNc22',  {'pos': [l2, wid, yp[4], ht], 'labelpos': lpos, 'ylabel': 'mV'}),
                    ('None', {}),
])  # dict elements are [left, width, bottom, height] for the axes in the plot.
gbc_names = [s[-2:] for s in sizer.keys()]

gr = [(a, a+1, 0, 1) for a in range(0, 8)]   # just generate subplots - shape does not matter
axmap = OrderedDict(zip(sizer.keys(), gr))
if plotflag:
    P = PH.regular_grid(rows=6, cols=2, figsize=(6, 8), verticalspacing=0.04, panel_labels=list(sizer.keys()),
        margins={'leftmargin': 0.07, 'rightmargin': 0.05, 'topmargin': 0.2, 'bottommargin': 0.1})
#PH.show_figure_grid(P.figure_handle)


<<<<<<< HEAD

gbc_names = [s[-2:] for s in sizer.keys()]
# gbc_names = ['16']
=======
gbc_names = ['09']  # how to just run one when encoutering a bug
>>>>>>> 00503506

for n in gbc_names:
    if n == 'ne':
        continue
    M = mrun.ModelRun() # create an instance
    # create paths to the simulation runs to check for existing IV initialization
    ivinitfile = Path(M.initDirectory, f"IVneuronState_{modelName:s}_{modelType:s}.dat")
    print(f'Initfile name: {str(ivinitfile):s}')
    cell = f'VCN_c{n:s}'
    cell_ax = f'VCNc{n:s}'
    M.Params['cell'] = cell
    M.Params['Parallel'] = True
    M.Params['modelType'] = modelType
    M.Params['modelName'] = modelName
    M.Params['soma_autoinflate'] = True
    M.Params['dendrite_autoinflate'] = True
    M.Params['sequence'] = '[-1., 2.01, 0.2]'
    
    if M.Params['hocfile'] == None: # just use the matching hoc file
        M.Params['hocfile'] = M.Params['cell'] + '.hoc'
    M.setup_model(par_map=M.Params)
    sinflate='soma_rawHOC'
    dinflate='dend_rawHOC'
    if M.Params['soma_autoinflate']:
        sinflate = 'soma_scaled'
    if M.Params['dendrite_autoinflate']:
        dinflate='dend_scaled'
    
    d = datetime.datetime.now()
    outfile = f'GBC_IVs_{modelName:s}_{modelType:s}_{sinflate:s}_{dinflate:s}.pdf'
    if plotflag:
        P.figure_handle.suptitle(f"{outfile:s}  {d.strftime('%H:%M:%S %d-%b-%Y'):s}", fontsize=8)
    print(M.Params['hocfile'])
    
    initf = M.Params['initIVStateFile']
    if not initf.is_file() or forcerun:
        print(f'creating new init file for cell, did not find {str(initf):s}')
        M.Params['runProtocol'] = 'initIV'
        if not testing:
            M.run_model(par_map = M.Params)
    else:
        print(f'    Initialization file for {cell:s} exists')
    if not initf.is_file():
        raise ValueError(f'Failed to create the IV init state file {str(initf):s}')

    ivdatafile = M.Params['simulationFilename']
    # ivdatafile = Path(M.baseDirectory, cell, M.simDirectory, 'IV', f"{cell:s}_pulse_{modelName:s}_{modelType:s}_monitor.p")
    print(' file exists: ', ivdatafile.is_file())
    if not ivdatafile.is_file() or forcerun is True:
        print (f'Creating ivdatafile: {str(ivdatafile):s}\n')
        M.Params['runProtocol'] = 'runIV'
        if not testing:
            M.run_model(par_map=M.Params)
    else:
        print('    IV file for {:s} exists'.format(cell))
    print(' IV data file: ', ivdatafile)

# analyse the trace

    # fn = Path('VCN_Cells/VCN_c22/Simulations/IV/VCN_c22_pulse_XM13nacn_II_monitor.p')

    AR.read_pfile(ivdatafile)
    bridge_offset = 0.0
    threshold = -40.
    tgap = 0.  # gap before fittoign taum
        # print(self.AR.tstart, self.AR.tend)
    RM.setup(AR, SP, bridge_offset=bridge_offset)
    SP.setup(clamps=AR, threshold=threshold, 
            refractory=0.0001, peakwidth=0.001, interpolate=True, verify=False, mode='peak')
    SP.analyzeSpikes()
    SP.analyzeSpikeShape()
    # SP.analyzeSpikes_brief(mode='baseline')
    # SP.analyzeSpikes_brief(mode='poststimulus')
    SP.fitOne(function='fitOneOriginal')
    RM.analyze(rmpregion=[0., AR.tstart-0.001],
                tauregion=[AR.tstart, AR.tstart + (AR.tend-AR.tstart)/5.],
                to_peak=True, tgap=tgap)

    RMA = RM.analysis_summary
    
    if plotflag:
        fh = open(ivdatafile, 'rb')
        df = pickle.load(fh)
        r = df['Results'][0]

        for trial in range(len(df['Results'])):
            ds = df['Results'][trial]
            k0 = list(df['Results'][trial].keys())[0]
            dx = ds[k0]['monitor']
            P.axdict[cell_ax].plot(dx['time'], dx['postsynapticV'], linewidth=1.0)
            P.axdict[cell_ax].set_xlim(0., 150.)
            P.axdict[cell_ax].set_ylim(-200., 50.)
        PH.calbar(P.axdict[cell_ax], calbar=[120., -95., 25., 20.], axesoff=True, orient='left', 
                unitNames={'x': 'ms', 'y': 'mV'}, font='Arial', fontsize=8)
    # P.axdict[cell_ax].title(toptitle, fontsize=7)
if plotflag:
    titletext = f"Model: {modelType:s}  Na Ch: {modelName:s} Scaling: {sinflate:s}_{dinflate:s}".replace('_', '\_')
    P.figure_handle.suptitle(titletext, fontsize=9)
    print(str(outfile))
    mpl.savefig(outfile)
    mpl.show()
<|MERGE_RESOLUTION|>--- conflicted
+++ resolved
@@ -78,13 +78,8 @@
 #PH.show_figure_grid(P.figure_handle)
 
 
-<<<<<<< HEAD
-
 gbc_names = [s[-2:] for s in sizer.keys()]
 # gbc_names = ['16']
-=======
-gbc_names = ['09']  # how to just run one when encoutering a bug
->>>>>>> 00503506
 
 for n in gbc_names:
     if n == 'ne':
